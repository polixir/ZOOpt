language: python
python:
  - "2.7"
  - "3.5"
  - "3.5-dev"  # 3.5 development branch
  - "3.6"
  - "3.6-dev"  # 3.6 development branch
  - "3.7-dev"  # 3.7 development branch
# command to install dependencies
install:
  - pip install -r requirements.txt
  - pip install coverage
  - pip install codecov

# command to run tests
script:
  - coverage run --source zoopt -m py.test # or py.test for Python versions 3.5 and below

<<<<<<< HEAD
branches:
  only:
    - master
=======
after_success:
    - code_cov
>>>>>>> e9098ac0
<|MERGE_RESOLUTION|>--- conflicted
+++ resolved
@@ -16,11 +16,9 @@
 script:
   - coverage run --source zoopt -m py.test # or py.test for Python versions 3.5 and below
 
-<<<<<<< HEAD
 branches:
   only:
     - master
-=======
+
 after_success:
-    - code_cov
->>>>>>> e9098ac0
+    - code_cov